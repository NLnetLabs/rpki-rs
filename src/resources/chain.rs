--- conflicted
+++ resolved
@@ -734,7 +734,6 @@
             Err(OwnedChain::from([(12,15), (22,23)].as_ref()))
         );
     }
-<<<<<<< HEAD
 
     #[test]
     fn trim_bigger() {
@@ -746,6 +745,3 @@
         assert_eq!(smaller, intersection);
     }
 }
-=======
-}
->>>>>>> 143003be
