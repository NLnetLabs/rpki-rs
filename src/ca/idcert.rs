--- conflicted
+++ resolved
@@ -278,8 +278,6 @@
     }
 }
 
-<<<<<<< HEAD
-=======
 //--- PartialEq and Eq
 
 impl PartialEq for IdCert {
@@ -293,7 +291,6 @@
 impl Eq for IdCert { }
 
 
->>>>>>> fbe1914f
 //--- Deserialize and Serialize
 
 #[cfg(feature = "serde")]
@@ -317,20 +314,6 @@
     }
 }
 
-<<<<<<< HEAD
-//--- PartialEq and Eq
-
-impl PartialEq for IdCert {
-    fn eq(&self, other: &Self) -> bool {
-        self.to_captured()
-            .into_bytes()
-            .eq(&other.to_captured().into_bytes())
-    }
-}
-
-impl Eq for IdCert {}
-=======
->>>>>>> fbe1914f
 
 //------------ TbsIdCert -------------------------------------------------------
 
