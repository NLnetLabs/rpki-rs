//! Raw protocol data.
//!
//! This module contains types that represent the protocol data units of
//! RTR in their wire representation. That is, these types can be given to
//! read and write operations as buffers.  See section 5 of RFC 6810 and
//! RFC 8210. Annoyingly, the format of the `EndOfData` PDU changes between
//! the two versions.

use std::{borrow, error, fmt, io, mem, ops, slice};
use std::convert::TryFrom;
use std::marker::Unpin;
use std::net::{IpAddr, Ipv4Addr, Ipv6Addr};
use bytes::Bytes;
use routecore::addr::{MaxLenPrefix, Prefix};
use routecore::asn::Asn;
use tokio::io::{AsyncRead, AsyncReadExt, AsyncWrite, AsyncWriteExt};
use super::payload;
use super::state::{Serial, State};


//------------ Macro for Common Impls ----------------------------------------

macro_rules! common {
    ( $type:ident ) => {
        #[allow(dead_code)]
        impl $type {
            /// Writes a value to a writer.
            pub async fn write<A: AsyncWrite + Unpin>(
                &self,
                a: &mut A
            ) -> Result<(), io::Error> {
                a.write_all(self.as_ref()).await
            }
        }

        impl AsRef<[u8]> for $type {
            fn as_ref(&self) -> &[u8] {
                unsafe {
                    slice::from_raw_parts(
                        self as *const Self as *const u8,
                        mem::size_of::<Self>()
                    )
                }
            }
        }

        impl AsMut<[u8]> for $type {
            fn as_mut(&mut self) -> &mut [u8] {
                unsafe {
                    slice::from_raw_parts_mut(
                        self as *mut Self as *mut u8,
                        mem::size_of::<Self>()
                    )
                }
            }
        }
    }
}

macro_rules! concrete {
    ( $type:ident ) => {
        common!($type);

        #[allow(dead_code)]
        impl $type {
            /// Returns the value of the version field of the header.
            pub fn version(&self) -> u8 {
                self.header.version()
            }

            /// Returns the value of the session field of the header.
            ///
            /// Note that this field is used for other purposes in some PDU
            /// types.
            pub fn session(&self) -> u16 {
                self.header.session()
            }

            /// Returns the PDU size.
            ///
            /// The size is returned as a `u32` since that type is used in
            /// the header.
            pub fn size() -> u32 {
                mem::size_of::<Self>() as u32
            }

            /// Reads a value from a reader.
            ///
            /// If a value with a different PDU type is received, returns an
            /// error.
            pub async fn read<Sock: AsyncRead + Unpin>(
                sock: &mut Sock 
            ) -> Result<Self, io::Error> {
                let mut res = Self::default();
                sock.read_exact(res.header.as_mut()).await?;
                if res.header.pdu() != Self::PDU {
                    return Err(io::Error::new(
                        io::ErrorKind::InvalidData,
                        concat!(
                            "PDU type mismatch when expecting ",
                            stringify!($type)
                        )
                    ))
                }
                if res.header.length() as usize != res.as_ref().len() {
                    return Err(io::Error::new(
                        io::ErrorKind::InvalidData,
                        concat!(
                            "invalid length for ",
                            stringify!($type)
                        )
                    ))
                }
                sock.read_exact(&mut res.as_mut()[Header::LEN..]).await?;
                Ok(res)
            }

            /// Tries to read a value from a reader.
            ///
            /// If a different PDU type is received, returns the header as
            /// the error case of the ok case.
            pub async fn try_read<Sock: AsyncRead + Unpin>(
                sock: &mut Sock 
            ) -> Result<Result<Self, Header>, io::Error> {
                let mut res = Self::default();
                sock.read_exact(res.header.as_mut()).await?;
                if res.header.pdu() == Error::PDU {
                    // Since we should drop the session after an error, we
                    // can safely ignore all the rest of the error for now.
                    return Ok(Err(res.header))
                }
                if res.header.pdu() != Self::PDU {
                    return Err(io::Error::new(
                        io::ErrorKind::InvalidData,
                        concat!(
                            "PDU type mismatch when expecting ",
                            stringify!($type)
                        )
                    ))
                }
                if res.header.length() as usize != res.as_ref().len() {
                    return Err(io::Error::new(
                        io::ErrorKind::InvalidData,
                        concat!(
                            "invalid length for ",
                            stringify!($type)
                        )
                    ))
                }
                sock.read_exact(&mut res.as_mut()[Header::LEN..]).await?;
                Ok(Ok(res))
            }

            /// Reads only the payload part of a value from a reader.
            ///
            /// Assuming that the header was already read and is passed via
            /// `header`, the function reads the rest of the PUD from the
            /// reader and returns the complete value.
            pub async fn read_payload<Sock: AsyncRead + Unpin>(
                header: Header, sock: &mut Sock
            ) -> Result<Self, io::Error> {
                if header.length() as usize != mem::size_of::<Self>() {
                    return Err(io::Error::new(
                        io::ErrorKind::InvalidData,
                        concat!(
                            "invalid length for ",
                            stringify!($type),
                            " PDU"
                        )
                    ))
                }
                let mut res = Self::default();
                sock.read_exact(&mut res.as_mut()[Header::LEN..]).await?;
                res.header = header;
                Ok(res)
            }
        }
    }
}


//------------ SerialNotify --------------------------------------------------

/// A serial notify informs a client that a cache has new data.
#[derive(Clone, Copy, Debug, Default, Eq, Hash, PartialEq)]
#[repr(packed)]
#[allow(dead_code)]
pub struct SerialNotify {
    header: Header,
    serial: u32,
}

impl SerialNotify {
    /// The PDU type of a serial notify.
    pub const PDU: u8 = 0;

    /// Creates a new serial notify PDU.
    pub fn new(version: u8, state: State) -> Self {
        SerialNotify {
            header: Header::new(
                version, Self::PDU, state.session(), Self::size(),
            ),
            serial: state.serial().to_be(),
        }
    }
}

concrete!(SerialNotify);


//------------ SerialQuery ---------------------------------------------------

/// A serial query requests all updates since a router’s last update.
#[derive(Clone, Copy, Debug, Default, Eq, Hash, PartialEq)]
#[repr(packed)]
#[allow(dead_code)]
pub struct SerialQuery {
    header: Header,
    payload: SerialQueryPayload,
}

impl SerialQuery {
    /// The payload type of a serial query.
    pub const PDU: u8 = 1;

    /// Creates a new serial query from the given state.
    pub fn new(version: u8, state: State) -> Self {
        SerialQuery {
            header: Header::new(
                version, Self::PDU, state.session(), Self::size()
            ),
            payload: SerialQueryPayload::new(state.serial()),
        }
    }
}

concrete!(SerialQuery);


//------------ SerialQueryPayload --------------------------------------------

/// The payload of a serial query.
///
/// This the serial query PDU without the header.
#[derive(Clone, Copy, Debug, Default, Eq, Hash, PartialEq)]
#[repr(packed)]
pub struct SerialQueryPayload {
    serial: u32
}

impl SerialQueryPayload {
    /// Creates a new serial query payload from a serial number.
    pub fn new(serial: Serial) -> Self {
        SerialQueryPayload {
            serial: serial.to_be()
        }
    }

    /// Reads the serial query payload from a reader.
    pub async fn read<Sock: AsyncRead + Unpin>(
        sock: &mut Sock 
    ) -> Result<Self, io::Error> {
        let mut res = Self::default();
        sock.read_exact(res.as_mut()).await?;
        Ok(res)
    }

    /// Returns the router’s serial number announced in the serial query.
    pub fn serial(&self) -> Serial {
        Serial::from_be(self.serial)
    }
}

common!(SerialQueryPayload);


//------------ ResetQuery ----------------------------------------------------

/// A reset query requests the complete current set of data.
#[derive(Clone, Copy, Debug, Default, Eq, Hash, PartialEq)]
#[repr(packed)]
pub struct ResetQuery {
    header: Header
}

impl ResetQuery {
    /// The payload type of a reset query.
    pub const PDU: u8 = 2;

    /// Creates a new reset query.
    pub fn new(version: u8) -> Self {
        ResetQuery {
            header: Header::new(version, 2, 0, 8)
        }
    }
}

concrete!(ResetQuery);


//------------ CacheResponse -------------------------------------------------

/// The cache response starts a sequence of payload PDUs with data.
#[derive(Clone, Copy, Debug, Default, Eq, Hash, PartialEq)]
#[repr(packed)]
pub struct CacheResponse {
    header: Header
}

impl CacheResponse {
    /// The payload type of a cache response.
    pub const PDU: u8 = 3;

    /// Creates a new cache response for the given state.
    pub fn new(version: u8, state: State) -> Self {
        CacheResponse {
            header: Header::new(version, 3, state.session(), 8)
        }
    }
}

concrete!(CacheResponse);


//------------ Ipv4Prefix ----------------------------------------------------

/// An IPv4 prefix is the payload PDU for route origin authorisation in IPv4.
#[derive(Clone, Copy, Debug, Default, Eq, Hash, PartialEq)]
#[repr(packed)]
#[allow(dead_code)]
pub struct Ipv4Prefix {
    header: Header,
    flags: u8,
    prefix_len: u8,
    max_len: u8,
    zero: u8,
    prefix: u32,
    asn: u32
}

impl Ipv4Prefix {
    /// The payload type of an IPv4 prefix.
    pub const PDU: u8 = 4;

    /// Creates a new IPv4 prefix from all the various fields.
    pub fn new(
        version: u8,
        flags: u8,
        prefix_len: u8,
        max_len: u8,
        prefix: Ipv4Addr,
        asn: Asn,
    ) -> Self {
        Ipv4Prefix {
            header: Header::new(version, Self::PDU, 0, 20),
            flags,
            prefix_len,
            max_len,
            zero: 0,
            prefix: u32::from(prefix).to_be(),
            asn: asn.into_u32().to_be()
        }
    }

    /// Returns the flags field of the prefix.
    ///
    /// The only flag currently used is the least significant but that is
    /// 1 for an announcement and 0 for a withdrawal.
    pub fn flags(&self) -> u8 {
        self.flags
    }

    /// Returns the prefix length.
    pub fn prefix_len(&self) -> u8 {
        self.prefix_len
    }

    /// Returns the max length.
    pub fn max_len(&self) -> u8 {
        self.max_len
    }

    /// Returns the prefix as IPv4 address.
    pub fn prefix(&self) -> Ipv4Addr {
        u32::from_be(self.prefix).into()
    }

    /// Returns the autonomous system number.
    pub fn asn(&self) -> Asn {
        u32::from_be(self.asn).into()
    }
}

concrete!(Ipv4Prefix);


//------------ Ipv6Prefix ----------------------------------------------------

/// An IPv6 prefix is the payload PDU for route origin authorisation in IPv6.
#[derive(Clone, Copy, Debug, Default, Eq, Hash, PartialEq)]
#[repr(packed)]
#[allow(dead_code)]
pub struct Ipv6Prefix {
    header: Header,
    flags: u8,
    prefix_len: u8,
    max_len: u8,
    zero: u8,
    prefix: u128,
    asn: u32,
}

impl Ipv6Prefix {
    /// The payload type of an IPv6 prefix.
    pub const PDU: u8 = 6;

    /// Creates a new IPv6 prefix from all the various fields.
    pub fn new(
        version: u8,
        flags: u8,
        prefix_len: u8,
        max_len: u8,
        prefix: Ipv6Addr,
        asn: Asn,
    ) -> Self {
        Ipv6Prefix {
            header: Header::new(version, Self::PDU, 0, 32),
            flags,
            prefix_len,
            max_len,
            zero: 0,
            prefix: u128::from(prefix).to_be(),
            asn: asn.into_u32().to_be()
        }
    }

    /// Returns the flags field of the prefix.
    ///
    /// The only flag currently used is the least significant but that is
    /// 1 for an announcement and 0 for a withdrawal.
    pub fn flags(&self) -> u8 {
        self.flags
    }

    /// Returns the prefix length.
    pub fn prefix_len(&self) -> u8 {
        self.prefix_len
    }

    /// Returns the max length.
    pub fn max_len(&self) -> u8 {
        self.max_len
    }

    /// Returns the prefix as an IPv6 address.
    pub fn prefix(&self) -> Ipv6Addr {
        u128::from_be(self.prefix).into()
    }

    /// Returns the autonomous system number.
    pub fn asn(&self) -> Asn {
        u32::from_be(self.asn).into()
    }
}

concrete!(Ipv6Prefix);


//------------ RouterKey -----------------------------------------------------

/// A BGPsec router key.
#[derive(Clone, Debug, Eq, Hash, PartialEq)]
pub struct RouterKey {
    fixed: RouterKeyFixed,
    key_info: RouterKeyInfo,
}

#[derive(Clone, Copy, Debug, Default, Eq, Hash, PartialEq)]
#[repr(packed)]
struct RouterKeyFixed {
    header: Header,
    key_identifier: [u8; 20],
    asn: u32,
}

impl RouterKey {
    /// The PDU type of a Router Key PDU.
    pub const PDU: u8 = 9;

    /// The maximum size of the subject public key info data.
    pub const fn max_key_info_size() -> usize {
        (u32::MAX as usize) - mem::size_of::<RouterKeyFixed>()
    }

    /// Creates a new router key PDU.
    ///
    /// # Panics
    ///
    /// This function panics if the length of the resulting PDU doesn’t fit
    /// in a `u32`.
    pub fn new(
        version: u8,
        flags: u8,
        key_identifier: [u8; 20],
        asn: Asn,
        key_info: RouterKeyInfo,
    ) -> Self {
        // We know it fits but let’s be sure.
        let len = u32::try_from(
            mem::size_of::<RouterKeyFixed>().checked_add(
                key_info.len()
            ).expect("RouterKey RTR PDU size overflow")
        ).expect("RouterKey RTR PDU size overflow");

        RouterKey {
            fixed: RouterKeyFixed {
                header: Header::new(
                    version, Self::PDU,
                    (flags as u16) << 8,
                    len
                ),
                key_identifier,
                asn: asn.into_u32().to_be(),
            },
            key_info
        }
    }

    /// Returns the value of the version field of the header.
    pub fn version(&self) -> u8 {
        self.fixed.header.version()
    }

    /// Returns the PDU size.
    ///
    /// The size is returned as a `u32` since that type is used in
    /// the header.
    pub fn size(&self) -> u32 {
        (
            mem::size_of::<RouterKeyFixed>() + self.key_info.len()
        ) as u32
    }

    /// Returns the flags field for the router key.
    ///
    /// The only flag currently used is the least significant bit that is
    /// 1 for an announcement and 0 for a withdrawal.
    pub fn flags(&self) -> u8 {
        (self.fixed.header.session >> 8) as u8
    }

    /// Returns the subject key identifier.
    pub fn key_identifier(&self) -> [u8; 20] {
        self.fixed.key_identifier
    }

    /// Returns the ASN.
    pub fn asn(&self) -> Asn {
        u32::from_be(self.fixed.asn).into()
    }

    /// Returns a reference to the subject key info
    pub fn key_info(&self) -> &RouterKeyInfo {
        &self.key_info
    }

    /// Converts the PDU into the subject key info.
    pub fn into_key_info(self) -> RouterKeyInfo {
        self.key_info
    }

    /// Writes a value to a writer.
    pub async fn write<A: AsyncWrite + Unpin>(
        &self,
        a: &mut A
    ) -> Result<(), io::Error> {
        a.write_all(self.fixed.as_ref()).await?;
        a.write_all(self.key_info.as_ref()).await
    }

    /// Reads a value from a reader.
    ///
    /// If a value with a different PDU type is received, returns an
    /// error.
    pub async fn read<Sock: AsyncRead + Unpin>(
        sock: &mut Sock 
    ) -> Result<Self, io::Error> {
        let header = Header::read(sock).await?;
        if header.pdu() != Self::PDU {
            return Err(io::Error::new(
                io::ErrorKind::InvalidData,
                "PDU type mismatch when expecting router key"
            ))
        }
        Self::read_payload(header, sock).await
    }

    /// Reads only the payload part of a value from a reader.
    pub async fn read_payload<Sock: AsyncRead + Unpin>(
        header: Header, sock: &mut Sock
    ) -> Result<Self, io::Error> {
        let info_len = match
            header.pdu_len()?.checked_sub(mem::size_of::<RouterKeyFixed>())
        {
            Some(len) => len,
            None => {
                return Err(io::Error::new(
                    io::ErrorKind::InvalidData,
                    "invalid length for router key"
                ))
            }
        };
        let mut fixed = RouterKeyFixed { header, .. Default::default() };
        sock.read_exact(&mut fixed.as_mut()[Header::LEN..]).await?;
        let key_info = RouterKeyInfo::read(sock, info_len).await?;
        Ok(RouterKey { fixed, key_info })
    }
}

impl AsRef<[u8]> for RouterKeyFixed {
    fn as_ref(&self) -> &[u8] {
        unsafe {
            slice::from_raw_parts(
                self as *const Self as *const u8,
                mem::size_of::<Self>()
            )
        }
    }
}

impl AsMut<[u8]> for RouterKeyFixed {
    fn as_mut(&mut self) -> &mut [u8] {
        unsafe {
            slice::from_raw_parts_mut(
                self as *mut Self as *mut u8,
                mem::size_of::<Self>()
            )
        }
    }
}


//------------ RouterKeyInfo -------------------------------------------------

/// The subject public key info data of a router key.
///
/// This is a simple newtype around a `Bytes` enforcing a size limit so that
/// a value can always be used in a router key PDU.
#[derive(Clone, Eq, Hash, Ord, PartialEq, PartialOrd)]
pub struct RouterKeyInfo(Bytes);

impl RouterKeyInfo {
    /// Creates a new value from some bytes.
    ///
    /// Returns an error if the bytes are too large to fit into a router key
    /// PDU.
    pub fn new(bytes: Bytes) -> Result<Self, KeyInfoError> {
        if bytes.len() > RouterKey::max_key_info_size() {
            Err(KeyInfoError)
        }
        else {
            Ok(RouterKeyInfo(bytes))
        }
    }

    /// Returns a reference to the octets of the value.
    pub fn as_slice(&self) -> &[u8] {
        self.0.as_ref()
    }

    /// Converts the value into the underlying bytes.
    pub fn into_bytes(self) -> Bytes {
        self.0
    }

    /// Reads a value of the given length from the buffer.
    async fn read<Sock: AsyncRead + Unpin>(
        sock: &mut Sock, len: usize,
    ) -> Result<Self, io::Error> {
        let mut key_info = vec![0u8; len];
        sock.read_exact(key_info.as_mut()).await?;
        Ok(RouterKeyInfo(key_info.into()))
    }
}


//--- TryFrom

impl TryFrom<Vec<u8>> for RouterKeyInfo {
    type Error = KeyInfoError;

    fn try_from(src: Vec<u8>) -> Result<Self, Self::Error> {
        Self::new(src.into())
    }
}

impl TryFrom<Bytes> for RouterKeyInfo {
    type Error = KeyInfoError;

    fn try_from(src: Bytes) -> Result<Self, Self::Error> {
        Self::new(src)
    }
}


//--- Deref, AsRef, and Borrow

impl ops::Deref for RouterKeyInfo {
    type Target = Bytes;

    fn deref(&self) -> &Self::Target {
        &self.0
    }
}

impl AsRef<Bytes> for RouterKeyInfo {
    fn as_ref(&self) -> &Bytes {
        &self.0
    }
}

impl AsRef<[u8]> for RouterKeyInfo {
    fn as_ref(&self) -> &[u8] {
        self.0.as_ref()
    }
}

impl borrow::Borrow<Bytes> for RouterKeyInfo {
    fn borrow(&self) -> &Bytes {
        self.as_ref()
    }
}

impl borrow::Borrow<[u8]> for RouterKeyInfo {
    fn borrow(&self) -> &[u8] {
        self.as_ref()
    }
}


//--- Display and Debug

impl fmt::Display for RouterKeyInfo{
    /// Formats the key info using the given formatter.
    ///
    /// The output format is identical to that used in local exception
    /// files defined by [RFC 8416], i.e., unpadded Base 64 using the URL-safe
    /// alphabet.
    ///
    /// [RFC 8416]: https://tools.ietf.org/html/rfc8416
    fn fmt(&self, f: &mut fmt::Formatter) -> fmt::Result {
        base64::display::Base64Display::with_config(
            self.0.as_ref(), base64::URL_SAFE_NO_PAD,
        ).fmt(f)
    }
}

impl fmt::Debug for RouterKeyInfo{
    fn fmt(&self, f: &mut fmt::Formatter) -> fmt::Result {
        f.debug_tuple("RouterKeyInfo")
        .field(&format_args!("{}", self))
        .finish()
    }
}


//------------ Aspa ----------------------------------------------------------

/// The PDU for ASPA.
#[derive(Clone, Debug, Eq, Hash, PartialEq)]
pub struct Aspa {
    fixed: AspaFixed,
    providers: ProviderAsns,
}

#[derive(Clone, Copy, Debug, Default, Eq, Hash, PartialEq)]
#[repr(packed)]
struct AspaFixed {
    header: Header,
    flags: u8,
    afi_flags: u8,

    #[allow(dead_code)]
    provider_count: u16,
    customer: u32,
}

impl Aspa {
    /// The PDU type of an ASPA PDU.
    pub const PDU: u8 = 11;

    /// Creates a new ASPA PDU.
    ///
    /// # Panics
    ///
    ///
    /// This function panics if the length of the resulting PDU doesn’t fit
    /// in a `u32`.
    pub fn new(
        version: u8,
        flags: u8,
        afi: payload::Afi,
        customer: Asn,
        providers: ProviderAsns,
    ) -> Self {
        let len = u32::try_from(
            mem::size_of::<AspaFixed>().checked_add(
                providers.len()
            ).expect("ASPA RTR PDU size overflow")
        ).expect("ASPA RTR PDU size overflow");
        Aspa {
            fixed: AspaFixed {
                header: Header::new(version, Self::PDU, 0, len),
                flags,
                afi_flags: afi.into_u8(),
                provider_count: providers.asn_count().to_be(),
                customer: customer.into_u32().to_be(),
            },
            providers
        }
    }

    /// Returns the value of the version field of the header.
    pub fn version(&self) -> u8 {
        self.fixed.header.version()
    }

    /// Returns the PDU size.
    ///
    /// The size is returned as a `u32` since that type is used in
    /// the header.
    pub fn size(&self) -> u32 {
        u32::try_from(
            mem::size_of::<AspaFixed>() + self.providers.len()
        ).expect("long ASPA PDU")
    }

    /// Returns the flags field.
    ///
    /// The only flag currently used is the least significant bit that is
    /// 1 for an announcement and 0 for a withdrawal.
    pub fn flags(&self) -> u8 {
        self.fixed.flags
    }

    /// Returns the AFI field.
    pub fn afi(&self) -> payload::Afi {
        payload::Afi::from_u8(self.fixed.afi_flags)
    }

    /// Returns the customer ASN.
    pub fn customer(&self) -> Asn {
        u32::from_be(self.fixed.customer).into()
    }

    /// Returns a reference to the provider ASNs.
    pub fn providers(&self) -> &ProviderAsns {
        &self.providers
    }

    /// Converts the PDU into the provider ASNs.
    pub fn into_providers(self) -> ProviderAsns {
        self.providers
    }

    /// Writes a value to a writer.
    pub async fn write<A: AsyncWrite + Unpin>(
        &self,
        a: &mut A
    ) -> Result<(), io::Error> {
        a.write_all(self.fixed.as_ref()).await?;
        a.write_all(self.providers.as_ref()).await
    }

    /// Reads a value from a reader.
    ///
    /// If a value with a different PDU type is received, returns an
    /// error.
    pub async fn read<Sock: AsyncRead + Unpin>(
        sock: &mut Sock 
    ) -> Result<Self, io::Error> {
        let header = Header::read(sock).await?;
        if header.pdu() != Self::PDU {
            return Err(io::Error::new(
                io::ErrorKind::InvalidData,
                "PDU type mismatch when expecting ASPA PDU"
            ))
        }
        Self::read_payload(header, sock).await
    }

    /// Reads only the payload part of a value from a reader.
    pub async fn read_payload<Sock: AsyncRead + Unpin>(
        header: Header, sock: &mut Sock
    ) -> Result<Self, io::Error> {
        let provider_len = match
            header.pdu_len()?.checked_sub(mem::size_of::<AspaFixed>())
        {
            Some(len) => len,
            None => {
                return Err(io::Error::new(
                    io::ErrorKind::InvalidData,
                    "invalid length for ASPA PDU"
                ))
            }
        };
        let mut fixed = AspaFixed { header, .. Default::default() };
        sock.read_exact(&mut fixed.as_mut()[Header::LEN..]).await?;
        if provider_len
            != usize::from(
                u16::from_be(fixed.provider_count)
            ) * mem::size_of::<u32>()
        {
            return Err(io::Error::new(
                io::ErrorKind::InvalidData,
                "invalid length for ASPA PDU"
            ))
        }
        let providers = ProviderAsns::read(sock, provider_len).await?;
        Ok(Aspa { fixed, providers })
    }
}

impl AsRef<[u8]> for AspaFixed {
    fn as_ref(&self) -> &[u8] {
        unsafe {
            slice::from_raw_parts(
                self as *const Self as *const u8,
                mem::size_of::<Self>()
            )
        }
    }
}

impl AsMut<[u8]> for AspaFixed {
    fn as_mut(&mut self) -> &mut [u8] {
        unsafe {
            slice::from_raw_parts_mut(
                self as *mut Self as *mut u8,
                mem::size_of::<Self>()
            )
        }
    }
}


//------------ ProviderAsns --------------------------------------------------

/// The provider ASNs of an ASPA PDU.
#[derive(Clone, Debug, Eq, Hash, Ord, PartialEq, PartialOrd)]
pub struct ProviderAsns(Bytes);

impl ProviderAsns {
<<<<<<< HEAD
    /// Returns an empty value.
    pub fn empty() -> Self {
        Self(Bytes::new())
    }

=======
>>>>>>> cdf5e447
    /// Creates a new value from an iterator over ASNs.
    ///
    /// Returns an error if there are too many items in the iterator to fit
    /// into an RTR PDU.
    pub fn try_from_iter(
        iter: impl IntoIterator<Item = Asn>
    ) -> Result<Self, ProviderAsnsError> {
        let iter = iter.into_iter();
        let mut providers = Vec::with_capacity(iter.size_hint().0);
        iter.enumerate().try_for_each(|(idx, item)| {
            if idx >= usize::from(u16::MAX) {
<<<<<<< HEAD
                eprintln!("{}", idx);
=======
>>>>>>> cdf5e447
                return Err(ProviderAsnsError(()))
            }
            providers.extend_from_slice(&item.into_u32().to_be_bytes());
            Ok(())
        })?;
        Ok(ProviderAsns(providers.into()))
    }

    pub fn asn_count(&self) -> u16 {
        u16::try_from(
            self.0.len() / mem::size_of::<u32>()
        ).expect("ASPA RTR PDU size overflow")
    }

    pub fn len(&self) -> usize {
        self.0.len()
    }

    pub fn is_empty(&self) -> bool {
        self.0.is_empty()
    }

    pub fn iter(&self) -> impl Iterator<Item = Asn> + '_ {
        self.0.as_ref().chunks(mem::size_of::<u32>()).map(|chunk| {
            u32::from_be_bytes(
                TryFrom::try_from(chunk).expect("bad ASPA PDU size")
            ).into()
        })
    }

    /// Reads a value of the given length from the buffer.
    async fn read<Sock: AsyncRead + Unpin>(
        sock: &mut Sock, len: usize,
    ) -> Result<Self, io::Error> {
        let mut providers = vec![0u8; len];
        sock.read_exact(providers.as_mut()).await?;
        Ok(ProviderAsns(providers.into()))
    }
}

impl AsRef<[u8]> for ProviderAsns {
    fn as_ref(&self) -> &[u8] {
        self.0.as_ref()
    }
}


//------------ Payload -------------------------------------------------------

/// All possible payload types.
#[derive(Clone, Debug, Eq, Hash, PartialEq)]
#[non_exhaustive]
pub enum Payload {
    /// An IPv4 prefix.
    V4(Ipv4Prefix),

    /// An IPv6 prefix.
    V6(Ipv6Prefix),

    /// A router key.
    RouterKey(RouterKey),

    /// An ASPA unit.
    Aspa(Aspa),
}

impl Payload {
    /// Creates a payload PDU for the given payload.
    pub fn new(version: u8, flags: u8, payload: payload::PayloadRef) -> Self {
        match payload {
            payload::PayloadRef::Origin(origin) => {
                match origin.prefix.addr() {
                    IpAddr::V4(addr) => {
                        Payload::V4(Ipv4Prefix::new(
                            version,
                            flags,
                            origin.prefix.prefix_len(),
                            origin.prefix.resolved_max_len(),
                            addr,
                            origin.asn,
                        ))
                    }
                    IpAddr::V6(addr) => {
                        Payload::V6(Ipv6Prefix::new(
                            version,
                            flags,
                            origin.prefix.prefix_len(),
                            origin.prefix.resolved_max_len(),
                            addr,
                            origin.asn,
                        ))
                    }
                }
            }
            payload::PayloadRef::RouterKey(key) => {
                Payload::RouterKey(RouterKey::new(
                    version, flags,
                    key.key_identifier.into(),
                    key.asn,
                    key.key_info.clone()
                ))
            }
            payload::PayloadRef::Aspa(aspa) => {
                Payload::Aspa(Aspa::new(
                    version, flags,
                    aspa.afi, aspa.customer,
                    aspa.providers.clone(),
                ))
            }
        }
    }

    /// Creates a payload PDU if it is supported in the given version.
    pub fn new_if_supported(
        version: u8, flags: u8, payload: payload::PayloadRef
    ) -> Option<Self> {
        let min_version = match payload {
            payload::PayloadRef::Origin(_) => 0,
            payload::PayloadRef::RouterKey(_) => 1,
            payload::PayloadRef::Aspa(_) => 2,
        };
        if min_version > version {
            None
        }
        else {
            Some(Self::new(version, flags, payload))
        }
    }

    /// Reads a payload PDU from a reader.
    ///
    /// The return type is a little convoluted, but hey. The method returns
    /// `Ok(Ok(Some(payload)))` if reading went well and there was a payload
    /// PDU that we support. It returns `Ok(Ok(None))`, if reading went well
    /// and there was a payload PDU but we don’t actually support it. If
    /// reading went well but we received an end-of-data PDU, it will be
    /// returned as `Ok(Err(eod))`. If reading fails or any other PDU is
    /// received, an error is returned.
    ///
    /// The reason we are just not returning unsupported payload types is that
    /// router keys and ASPA PDUs are variable length and we would need to
    /// allocate data. Which is a bit wasteful if we then just proceed to
    /// throw it away.
    pub async fn read<Sock: AsyncRead + Unpin>(
        sock: &mut Sock
    ) -> Result<Result<Option<Self>, EndOfData>, io::Error> {
        let header = Header::read(sock).await?;
        match header.pdu {
            Ipv4Prefix::PDU => {
                Ipv4Prefix::read_payload(header, sock).await.map(|res| {
                    Ok(Some(Payload::V4(res)))
                })
            }
            Ipv6Prefix::PDU => {
                Ipv6Prefix::read_payload(header, sock).await.map(|res| {
                    Ok(Some(Payload::V6(res)))
                })
            }
            RouterKey::PDU => {
                RouterKey::read_payload(header, sock).await.map(|res| {
                    Ok(Some(Payload::RouterKey(res)))
                })
            }
            Aspa::PDU => {
                Aspa::read_payload(header, sock).await.map(|res| {
                    Ok(Some(Payload::Aspa(res)))
                })
            }
            EndOfData::PDU => {
                EndOfData::read_payload(header, sock).await.map(Err)
            }
            _ => {
                Err(io::Error::new(
                    io::ErrorKind::InvalidData,
                    "unexpected PDU in payload sequence"
                ))
            }
        }
    }

    /// Returns the RTR version of the payload PDU.
    pub fn version(&self) -> u8 {
        match *self {
            Payload::V4(ref data) => data.version(),
            Payload::V6(ref data) => data.version(),
            Payload::RouterKey(ref key) => key.version(),
            Payload::Aspa(ref aspa) => aspa.version(),
        }
    }

    /// Returns the flags of the payload PDU.
    pub fn flags(&self) -> u8 {
        match *self {
            Payload::V4(ref data) => data.flags(),
            Payload::V6(ref data) => data.flags(),
            Payload::RouterKey(ref key) => key.flags(),
            Payload::Aspa(ref aspa) => aspa.flags(),
        }
    }

    /// Writes the payload PDU to a writer.
    pub async fn write<A: AsyncWrite + Unpin>(
        &self,
        a: &mut A
    ) -> Result<(), io::Error> {
        match *self {
            Payload::V4(ref data) => data.write(a).await,
            Payload::V6(ref data) => data.write(a).await,
            Payload::RouterKey(ref data) => data.write(a).await,
            Payload::Aspa(ref aspa) => aspa.write(a).await,
        }
    }

    /// Converts the payload PDU into action and payload.
    ///
    /// Returns an error if the PDU isn’t acceptable for some reason.
    pub fn to_payload(
        &self
    ) -> Result<(payload::Action, payload::Payload), Error> {
        fn make_payload(
            payload: &Payload,
        ) -> Result<payload::Payload, &'static str> {
            match payload {
                Payload::V4(data) => {
                    Ok(payload::Payload::origin(
                        MaxLenPrefix::new(
                            Prefix::new_v4_relaxed(
                                data.prefix(), data.prefix_len()
                            )?,
                            Some(data.max_len())
                        )?,
                        data.asn(),
                    ))
                }
                Payload::V6(data) => {
                    Ok(payload::Payload::origin(
                        MaxLenPrefix::new(
                            Prefix::new_v6_relaxed(
                                data.prefix(), data.prefix_len()
                            )?,
                            Some(data.max_len())
                        )?,
                        data.asn(),
                    ))
                }
                Payload::RouterKey(key) => {
                    Ok(payload::Payload::router_key(
                        key.key_identifier().into(), key.asn(),
                        key.key_info().clone()
                    ))
                }
                Payload::Aspa(aspa) => {
                    Ok(payload::Payload::aspa(
                        aspa.customer(), aspa.afi(),
                        aspa.providers().clone(),
                    ))
                }
            }
        }

        Ok((
            payload::Action::from_flags(self.flags()),
            make_payload(self).map_err(|text| {
                Error::new(
                    self.version(), 0, self.as_partial_slice(), text.as_bytes()
                )
            })?
        ))
    }

    /// Returns an octets slice of as much of the PDU as possible.
    pub fn as_partial_slice(&self) -> &[u8] {
        match *self {
            Payload::V4(ref prefix) => prefix.as_ref(),
            Payload::V6(ref prefix) => prefix.as_ref(),
            Payload::RouterKey(ref key) => key.fixed.as_ref(),
            Payload::Aspa(ref aspa) => aspa.fixed.as_ref(),
        }
    }
}


//------------ EndOfData -----------------------------------------------------

/// End-of-data marks the end of sequence of payload PDUs.
///
/// This PDU differs between version 0 and 1 of RTR. Consequently, this
/// generic version is an enum that can be both, depending on the version
/// requested.
#[derive(Clone, Copy, Debug, Eq, Hash, PartialEq)]
pub enum EndOfData {
    V0(EndOfDataV0),
    V1(EndOfDataV1),
}

impl EndOfData {
    /// The PDU type of the end-of-data PDU.
    pub const PDU: u8 = 7;

    /// Creates a new end-of-data PDU from the data given.
    ///
    /// If version is 0, the `V0` variant is created and the three timer
    /// values are ignored. Otherwise, a `V1` variant is created with the
    /// given version.
    pub fn new(
        version: u8,
        state: State,
        timing: payload::Timing,
    ) -> Self {
        if version == 0 {
            EndOfData::V0(EndOfDataV0::new(state))
        }
        else {
            EndOfData::V1(EndOfDataV1::new(
                version, state, timing
            ))
        }
    }

    /// Reads the end-of-data payload from a reader.
    ///
    /// Which version of the end-of-data PDU is expected depends on the
    /// version field of the `header`. On success, the return value contains
    /// a full PDU, filling in missing data from `header`.
    pub async fn read_payload<Sock: AsyncRead + Unpin>(
        header: Header, sock: &mut Sock
    ) -> Result<Self, io::Error> {
        match header.version() {
            0 => {
                EndOfDataV0::read_payload(header, sock)
                    .await.map(EndOfData::V0)
            }
            1 => {
                EndOfDataV1::read_payload(header, sock)
                    .await.map(EndOfData::V1)
            }
            _ => {
                Err(io::Error::new(
                    io::ErrorKind::InvalidData,
                    "invalid version in end of data PDU"
                ))
            }
        }
    }

    /// Returns the version field of the PDU.
    pub fn version(&self) -> u8 {
        match *self {
            EndOfData::V0(_) => 0,
            EndOfData::V1(_) => 1,
        }
    }

    /// Returns the session ID.
    pub fn session(&self) -> u16 {
        match *self {
            EndOfData::V0(ref data) => data.session(),
            EndOfData::V1(ref data) => data.session(),
        }
    }

    /// Returns the serial number.
    pub fn serial(&self) -> Serial {
        match *self {
            EndOfData::V0(ref data) => data.serial(),
            EndOfData::V1(ref data) => data.serial(),
        }
    }

    /// Returns the state by combing session ID and serial number.
    pub fn state(&self) -> State {
        State::from_parts(self.session(), self.serial())
    }

    /// Returns the three timing values if they are available.
    ///
    /// The values are only available in the `V1` variant.
    pub fn timing(&self) -> Option<payload::Timing> {
        match *self {
            EndOfData::V0(_) => None,
            EndOfData::V1(ref data) => Some(data.timing()),
        }
    }

    /// Writes the PDU to a writer.
    pub async fn write<A: AsyncWrite + Unpin>(
        &self, a: &mut A
    ) -> Result<(), io::Error> {
        a.write_all(self.as_ref()).await
    }
}

impl AsRef<[u8]> for EndOfData {
    fn as_ref(&self) -> &[u8] {
        match *self {
            EndOfData::V0(ref inner) => inner.as_ref(),
            EndOfData::V1(ref inner) => inner.as_ref(),
        }
    }
}

impl AsMut<[u8]> for EndOfData {
    fn as_mut(&mut self) -> &mut [u8] {
        match *self {
            EndOfData::V0(ref mut inner) => inner.as_mut(),
            EndOfData::V1(ref mut inner) => inner.as_mut(),
        }
    }
}


//------------ EndOfDataV0 ---------------------------------------------------

/// End-of-data marks the end of sequence of payload PDUs.
///
/// This type is the version used in protocol version 0.
#[derive(Clone, Copy, Debug, Default, Eq, Hash, PartialEq)]
#[repr(packed)]
pub struct EndOfDataV0 {
    header: Header,
    serial: u32
}

impl EndOfDataV0 {
    /// The PDU type of end-of-date.
    pub const PDU: u8 = 7;

    /// Creates a new end-of-data PDU from the given state.
    pub fn new(state: State) -> Self {
        EndOfDataV0 {
            header: Header::new(0, Self::PDU, state.session(), 12),
            serial: state.serial().to_be()
        }
    }

    /// Returns the serial number.
    pub fn serial(&self) -> Serial {
        Serial::from_be(self.serial)
    }
}

concrete!(EndOfDataV0);
    

//------------ EndOfDataV1 ---------------------------------------------------

/// End-of-data marks the end of sequence of payload PDUs.
///
/// This type is the version used beginning with protocol version 1.
#[derive(Clone, Copy, Debug, Default, Eq, Hash, PartialEq)]
#[repr(packed)]
pub struct EndOfDataV1 {
    header: Header,
    serial: u32,
    refresh: u32,
    retry: u32,
    expire: u32,
}

impl EndOfDataV1 {
    /// The PDU type of end-of-data.
    pub const PDU: u8 = 7;

    /// Creates a new end-of-data PDU from state and timer values.
    pub fn new(
        version: u8,
        state: State,
        timing: payload::Timing,
    ) -> Self {
        EndOfDataV1 {
            header: Header::new(version, Self::PDU, state.session(), 24),
            serial: state.serial().to_be(),
            refresh: timing.refresh.to_be(),
            retry: timing.retry.to_be(),
            expire: timing.expire.to_be(),
        }
    }

    /// Returns the serial number.
    pub fn serial(&self) -> Serial {
        Serial::from_be(self.serial)
    }

    /// Returns the timing paramters.
    pub fn timing(&self) -> payload::Timing {
        payload::Timing {
            refresh: u32::from_be(self.refresh),
            retry: u32::from_be(self.retry),
            expire: u32::from_be(self.expire),
        }
    }
}

concrete!(EndOfDataV1);


//------------ CacheReset ----------------------------------------------------

/// Cache reset is a response to a serial query indicating unavailability.
///
/// If a cache doesn’t have information available that reaches back to the
/// serial number indicated in the serial query, it responds with a cache
/// reset.
#[derive(Clone, Copy, Debug, Default, Eq, Hash, PartialEq)]
#[repr(packed)]
pub struct CacheReset {
    header: Header
}

impl CacheReset {
    /// The PDU type for a cache reset.
    pub const PDU: u8 = 8;

    /// Creates a cache reset.
    pub fn new(version: u8) -> Self {
        CacheReset {
            header: Header::new(version, Self::PDU, 0, 8)
        }
    }
}

concrete!(CacheReset);


//------------ Error ---------------------------------------------------------

/// An error report signals that something went wrong.
///
/// Error reports contain an error code and can contain both the erroneous
/// PDU and some diagnostic error text. Because of this, values of this type
/// are not fixed size byte arrays but rather are allocated according to the
/// contents of these two fields.
#[derive(Clone, Debug, Default, Eq, Hash, PartialEq)]
pub struct Error {
    octets: Vec<u8>,
}
/*
    /// The header of the error PDU.
    header: Header,

    /// The size of the embedded PDU in network byte order.
    pdu_len: u32,

    /// The embedded PDU.
    pdu: P,

    /// The size of the embedded reason text in network byte order.
    text_len: u32,

    /// The embedded text.
    text: T
*/

impl Error {
    /// The PDU type of an error PDU.
    pub const PDU: u8 = 10;

    /// Creates a new error PDU from components.
    pub fn new(
        version: u8,
        error_code: u16,
        pdu: impl AsRef<[u8]>,
        text: impl AsRef<[u8]>,
    ) -> Self {
        let pdu = pdu.as_ref();
        let text = text.as_ref();

        let size = 
            mem::size_of::<Header>()
            + 2 * mem::size_of::<u32>()
            + pdu.len() + text.len()
        ;
        let header = Header::new(
            version, 10, error_code, u32::try_from(size).unwrap()
        );

        let mut octets = Vec::with_capacity(size);
        octets.extend_from_slice(header.as_ref());
        octets.extend_from_slice(
            u32::try_from(pdu.len()).unwrap().to_be_bytes().as_ref()
        );
        octets.extend_from_slice(pdu);
        octets.extend_from_slice(
            u32::try_from(text.len()).unwrap().to_be_bytes().as_ref()
        );
        octets.extend_from_slice(text);

        Error { octets }
    }

    /// Writes the PUD to a writer.
    pub async fn write<A: AsyncWrite + Unpin>(
        &self, a: &mut A
    ) -> Result<(), io::Error> {
        a.write_all(self.as_ref()).await
    }
}


//--- AsRef and AsMut

impl AsRef<[u8]> for Error {
    fn as_ref(&self) -> &[u8] {
        self.octets.as_ref()
    }
}

impl AsMut<[u8]> for Error {
    fn as_mut(&mut self) -> &mut [u8] {
        self.octets.as_mut()
    }
}


//------------ Header --------------------------------------------------------

/// The header portion of an RTR PDU.
#[derive(Clone, Copy, Debug, Default, Eq, Hash, PartialEq)]
#[repr(packed)]
pub struct Header {
    /// The version of the PDU.
    version: u8,

    /// The PDU type.
    pdu: u8,

    /// The session ID for this RTR session.
    ///
    /// This field is re-used by some PDUs for other purposes.
    session: u16,

    /// The length of the PDU in network byte order.
    ///
    /// This is the size of the whole PDU including the header.
    length: u32,
}

impl Header {
    /// The size of the header.
    const LEN: usize = mem::size_of::<Self>();

    /// Creates a new header.
    pub fn new(version: u8, pdu: u8, session: u16, length: u32) -> Self {
        Header {
            version,
            pdu,
            session: session.to_be(),
            length: length.to_be(),
        }
    }

    /// Reads the header from a reader.
    pub async fn read<Sock: AsyncRead + Unpin>(
        sock: &mut Sock 
    ) -> Result<Self, io::Error> {
        let mut res = Self::default();
        sock.read_exact(res.as_mut()).await?;
        Ok(res)
    }

    /// Returns the version of this PDU.
    pub fn version(self) -> u8 {
        self.version
    }

    /// Returns the PDU type.
    pub fn pdu(self) -> u8 {
        self.pdu
    }

    /// Returns the session ID of this session.
    pub fn session(self) -> u16 {
        u16::from_be(self.session)
    }

    /// Returns the length of the PDU as a `u32`.
    ///
    /// This is the length of the full PDU including the header.
    pub fn length(self) -> u32 {
        u32::from_be(self.length)
    }

    /// Returns the length of the PDU as a `usize`.
    ///
    /// Since at least in theory `usize` may only be 16 bit long, the
    /// conversion can fail.
    pub fn pdu_len(self) -> Result<usize, io::Error> {
        usize::try_from(self.length()).map_err(|_| {
            io::Error::new(
                io::ErrorKind::InvalidData,
                "PDU too large for this system to handle",
            )
        })
    }
}

common!(Header);


//============ ErrorTypes ====================================================

//------------ KeyInfoError --------------------------------------------------

/// The key info of a router key was too large.
#[derive(Clone, Copy, Debug)]
pub struct KeyInfoError;

impl fmt::Display for KeyInfoError {
    fn fmt(&self, f: &mut fmt::Formatter) -> fmt::Result {
        f.write_str("router key size overflow")
    }
}

impl error::Error for KeyInfoError { }


//------------ ProviderAsnsError ---------------------------------------------

/// The provider ASNs of an ASPA unit were too large.
#[derive(Clone, Copy, Debug)]
pub struct ProviderAsnsError(());

impl fmt::Display for ProviderAsnsError {
    fn fmt(&self, f: &mut fmt::Formatter) -> fmt::Result {
        f.write_str("provider ASNs size overflow")
    }
}

impl error::Error for ProviderAsnsError { }


//============ Tests =========================================================

#[cfg(all(test, feature = "tokio"))]
mod test {
    use super::*;
    use std::iter;

    const STATE: State = State::from_parts(0x1234, Serial(0xdead_beef));

    macro_rules! read_write {
        ( $ty:ident, $value:expr, $binary:expr $(,)? ) => {{
            let mut written = Vec::new();
            $value.write(&mut written).await.unwrap();
            assert_eq!(written, $binary);
            assert_eq!(
                $ty::read(&mut written.as_slice()).await.unwrap(),
                $value
            );
        }}
    }

    #[tokio::test]
    async fn read_write_serial_notify() {
        read_write!(
            SerialNotify,
            SerialNotify::new(1, STATE),
            [0x01, 0x00, 0x12, 0x34,   0, 0, 0, 12,   0xde, 0xad, 0xbe, 0xef]
        );
    }

    #[tokio::test]
    async fn read_write_serial_query() {
        read_write!(
            SerialQuery,
            SerialQuery::new(1, STATE),
            [0x01, 0x01, 0x12, 0x34,   0, 0, 0, 12,   0xde, 0xad, 0xbe, 0xef]
        );
    }

    #[tokio::test]
    async fn read_write_reset_query() {
        read_write!(
            ResetQuery,
            ResetQuery::new(1),
            [0x01, 0x02, 0, 0,   0, 0, 0, 8]
        );
    }

    #[tokio::test]
    async fn read_write_cache_response() {
        read_write!(
            CacheResponse,
            CacheResponse::new(1, STATE),
            [0x01, 0x03, 0x12, 0x34,   0, 0, 0, 8]
        );
    }

    #[tokio::test]
    async fn read_write_ipv4_prefix() {
        read_write!(
            Ipv4Prefix,
            Ipv4Prefix::new(
                1, 1, 23, 26, Ipv4Addr::new(192, 0, 2, 10),
                Asn::from_u32(0x1000f),
            ),
            [
                1, 4, 0, 0,      0, 0, 0, 20,  1, 23, 26, 0,
                192, 0, 2, 10,   0, 1, 0, 0x0f
            ],
        );
    }

    #[tokio::test]
    async fn read_write_ipv6_prefix() {
        read_write!(
            Ipv6Prefix,
            Ipv6Prefix::new(
                1, 1, 23, 26,
                Ipv6Addr::new(0x2001, 0xdb8, 0, 2, 10, 0, 0xdead, 0xbeef),
                Asn::from_u32(0x1000f),
            ),
            [
                1, 6, 0, 0,             0, 0, 0, 32,  1, 23, 26, 0,
                0x20, 0x01, 0xd, 0xb8,  0, 0, 0, 2,
                0, 10, 0, 0,            0xde, 0xad, 0xbe, 0xef,
                0, 1, 0, 0x0f
            ],
        );
    }

    #[tokio::test]
    async fn read_write_router_key() {
        read_write!(
            RouterKey,
            RouterKey::new(
                1, 1,
                [1,2,3,4,5,6,7,8,9,10,11,12,13,14,15,16,17,18,19,20],
                Asn::from_u32(0x1000f),
                RouterKeyInfo::new(Bytes::from_static(&[21,22,23,24])).unwrap()
            ),
            [
                1, 9, 1, 0,      0, 0, 0, 36,
                1, 2, 3, 4,      5, 6, 7, 8,
                9, 10, 11, 12,   13, 14, 15, 16,
                17, 18, 19, 20,  0, 1, 0, 15,
                21, 22, 23, 24,
            ]
        );
    }

    #[tokio::test]
    async fn read_write_aspa() {
        read_write!(
            Aspa,
            Aspa::new(
                2, 1, payload::Afi::ipv6(), Asn::from_u32(0x1000f),
                ProviderAsns::try_from_iter([
                    Asn::from_u32(0x1000d), Asn::from_u32(0x1000e)
                ]).unwrap(),
            ),
            [
                2, 11, 0, 0,    0, 0, 0, 24,
                1, 1, 0, 2,     0, 1, 0, 15,
                0, 1, 0, 13,    0, 1, 0, 14,
            ]
        );
    }

    #[test]
    fn provider_count() {
        assert_eq!(
            ProviderAsns::try_from_iter(
                iter::repeat(Asn::from(0)).take(usize::from(u16::MAX - 1))
            ).unwrap().asn_count(),
            u16::MAX - 1
        );
        assert_eq!(
            ProviderAsns::try_from_iter(
                iter::repeat(Asn::from(0)).take(usize::from(u16::MAX))
            ).unwrap().asn_count(),
            u16::MAX
        );
        assert!(
            ProviderAsns::try_from_iter(
                iter::repeat(Asn::from(0)).take(usize::from(u16::MAX) + 1)
            ).is_err()
        );
    }

    #[tokio::test]
    async fn read_write_end_of_data_v0() {
        read_write!(
            EndOfDataV0,
            EndOfDataV0::new(STATE),
            [0, 7, 0x12, 0x34,   0, 0, 0, 12,  0xde, 0xad, 0xbe, 0xef]
        );
    }

    #[tokio::test]
    async fn read_write_end_of_data_v1() {
        read_write!(
            EndOfDataV1,
            EndOfDataV1::new(1, STATE, Default::default()),
            [
                1, 7, 0x12, 0x34,         0, 0, 0, 24,
                0xde, 0xad, 0xbe, 0xef,   0x00, 0x00, 0x0e, 0x10,
                0x00, 0x00, 0x02, 0x58,   0x00, 0x00, 0x1c, 0x20,
            ]
        );
    }

    #[tokio::test]
    async fn read_write_cache_reset() {
        read_write!(
            CacheReset,
            CacheReset::new(1),
            [1, 8, 0, 0,   0, 0, 0, 8]
        );
    }
}
<|MERGE_RESOLUTION|>--- conflicted
+++ resolved
@@ -951,14 +951,11 @@
 pub struct ProviderAsns(Bytes);
 
 impl ProviderAsns {
-<<<<<<< HEAD
     /// Returns an empty value.
     pub fn empty() -> Self {
         Self(Bytes::new())
     }
 
-=======
->>>>>>> cdf5e447
     /// Creates a new value from an iterator over ASNs.
     ///
     /// Returns an error if there are too many items in the iterator to fit
@@ -970,10 +967,6 @@
         let mut providers = Vec::with_capacity(iter.size_hint().0);
         iter.enumerate().try_for_each(|(idx, item)| {
             if idx >= usize::from(u16::MAX) {
-<<<<<<< HEAD
-                eprintln!("{}", idx);
-=======
->>>>>>> cdf5e447
                 return Err(ProviderAsnsError(()))
             }
             providers.extend_from_slice(&item.into_u32().to_be_bytes());
