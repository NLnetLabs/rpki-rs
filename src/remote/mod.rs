--- conflicted
+++ resolved
@@ -18,10 +18,6 @@
 //
 pub mod error;
 pub mod idcert;
-<<<<<<< HEAD
 pub mod idexchange;
 pub mod publication;
-pub mod sigmsg;
-=======
-pub mod idexchange;
->>>>>>> a3aeff98
+pub mod sigmsg;