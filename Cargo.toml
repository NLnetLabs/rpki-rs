--- conflicted
+++ resolved
@@ -17,11 +17,7 @@
 
 [dependencies]
 base64          = "0.13.0"
-<<<<<<< HEAD
-bcder           = { git = "https://github.com/NLnetLabs/bcder.git", branch = "error-redesign", optional = true }
-=======
 bcder           = { version = "0.7", optional = true }
->>>>>>> 3bd3a064
 bytes           = "1.0"
 futures-util    = { version = "0.3", optional = true }
 chrono          = { version = "0.4.10", features = [ "serde" ] }
@@ -29,11 +25,7 @@
 openssl         = { version = "0.10.23", optional = true }
 quick-xml       = { version = "0.23.0", optional = true }
 ring            = { version = "0.16.11", optional = true }
-<<<<<<< HEAD
-routecore       = { git = "https://github.com/NLnetLabs/routecore.git", branch = "better-bcder-errors" }
-=======
 routecore       = "0.2"
->>>>>>> 3bd3a064
 serde           = { version = "1.0.103", optional = true, features = [ "derive" ] }
 serde_json      = { version = "1.0.40", optional = true }
 tokio           = { version = "1.0", optional = true, features = ["io-util",  "net", "rt", "sync", "time"] }
