# Changelog

## Unreleased future version

Breaking Changes

New

Bug Fixes

Other Changes


## 0.15.0

Released 2022-07-18.

Breaking Changes

* Multiple changes to support BGPsec CSRs ([#210]):
  * Moved `repository::crypto` into its own top-level module and added a
    separate `crypto` feature.
  * Added separate signature algorithm types for RPKI and BGPsec and added a
    `SignatureAlgorithm` trait so the two can be used in parallel.
  * Made `crypto::signature::Signature` generic over the signature algorithm.
  * Changed the `Signer` trait and soft-signer implementation to be able to
    deal with both signature algorithm types via an intermediary
    `SigningAlgorithm` enum.
  * Made `repository::x509::SignedData` generic over the signature algorithm
    type so it can be used for both RPKI and BGPsec objects.
  * Moved `repository::oid` into its own top-level module and made it depend
    on the `bcder` feature.
  * Moved `repository::csr` to `ca::csr`.
  * Changes the `ca::csr`’s types to be generic over the signature algorithms
    and CSR attributes.
  * Changed the type of the Extended Key Usage attribute of certificates and
    CSRs into a newtype around the wrapping capture.
  * Add missing functionality to `TbsCert` and `CertBuilder` to be able to
    generate router certificates.
<<<<<<< HEAD
* Completely redesigned error handling ([#211])
  * Switch decoding errors to the new errors defined in bcder 0.7.
  * Rename `rpki::crypto::VerificationError` to `SignatureVerificationError`
    for better clarity.
  * Introduce a number of new error types for specific validation issues.
=======
* Completely redesigned error handling ([#211]):
  * Switch decoding errors to the new errors defined in bcder 0.7.
  * Define dedicated error types for the inspection and verification
    phases of object validation with `ValidationError` an umbrella type
    for all three phases.
  * All errors now format into an explanation of the issue.
>>>>>>> 3bd3a064
* In the `repository` module, renamed various methods from `validate_*` to
  either `inspect_*` or `verify_*` for consistency. ([#211])

New

* Added support for RFC 8183 out-of-band XML exchanges between CAs, their
  parents, and their publication server. ([#208])
* Added support for RFC 8181 Publication Protocol exchanges. ([#208])
* Added support for RFC 6492 exchanges between issuer and subject of
  resources. ([#208])
* RSA public keys can now be created from their components and raw key
  bits. ([#212])

Other Changes

* Updated `uuid` crate to version 1.1. ([#215])
* Updated `quick-xml` crate to version 0.23. ([#216])

[#208]: https://github.com/NLnetLabs/rpki-rs/pull/208
[#210]: https://github.com/NLnetLabs/rpki-rs/pull/210
[#211]: https://github.com/NLnetLabs/rpki-rs/pull/211
[#212]: https://github.com/NLnetLabs/rpki-rs/pull/212
[#215]: https://github.com/NLnetLabs/rpki-rs/pull/215
[#216]: https://github.com/NLnetLabs/rpki-rs/pull/216



## 0.14.2

Released 2022-02-10.

New

* Added `Display` impl to `rtr::pdu::RouterKeyInfo`. It outputs the key in
  Base 64 as used by [RFC 8416] local exception files. ([#187])
* Added `repository::roa::RouteOriginAttestation::iter_origins` that
  iterates over the content as `rtr::payload::RouteOrigins`. ([#188])
* Dropped the `non_exhaustive` attribute from `rtr::payload::Payload`.
  ([#189])
* Added `repository::crypto::keys::PublicKey::bit_bytes` which returns
  the key’s bits as a shareable `Bytes` value. ([#193])
* Added iterators over individual ASNs to
  `repository::resources::AsBlock` and `repository::resources::AsBlocks`.
  ([#194])

Bug Fixes

* Added a check to manifest validation that _thisUpdate_ is before
  _nextUpdate_ as mandated by [RFC 6486]. ([#191])
* `rtr::payload::RouteOrigin` now compares considering a missing max
  length equal to a max length set to the prefix length. This is necessary
  to filter out duplicates in RTR where max len is always given. ([#195])
* The RTR client and server now flush their sockets before waiting. This
  is necessary for TLS support where data is buffered. ([#196])

[#187]: https://github.com/NLnetLabs/rpki-rs/pull/187
[#188]: https://github.com/NLnetLabs/rpki-rs/pull/188
[#189]: https://github.com/NLnetLabs/rpki-rs/pull/189
[#191]: https://github.com/NLnetLabs/rpki-rs/pull/191
[#193]: https://github.com/NLnetLabs/rpki-rs/pull/193
[#194]: https://github.com/NLnetLabs/rpki-rs/pull/194
[#195]: https://github.com/NLnetLabs/rpki-rs/pull/195
[#196]: https://github.com/NLnetLabs/rpki-rs/pull/196
[RFC 6486]: https://tools.ietf.org/html/rfc6486


## 0.14.1

Released 2022-01-11.

Bug Fixes

* Removed a left over debug println. ([#185])

[#185]: https://github.com/NLnetLabs/rpki-rs/pull/185


## 0.14.0

Released 2022-01-10. Yanked from crates.io on 2022-01-11.

Breaking Changes

* The type for autonomous system numbers has been renamed from `AsId` to
  `Asn`. In addition, the `Asn` type from [_routecore_] is used rather
  than defining a separate type. It is, however, being re-exported at the
  old location. ([#175])
* The Serde serialization format for `Asn` has changed: it now serializes
  as number rather than a string. The type exposes methods for use with
  Serde’s field attributes to retain the old formatting.
* The type for public key identifier, `KeyIdentifer`, has moved to
  [_routecore_] but is exposed at its old location.
  As a consequence of the move, `KeyIdentifier::from_public_key` has
  been removed. Please use `PublicKey::key_identifier` instead. ([#175])
* The RTR payload types have been revised to use types from [_routecore_].
  Support for BGPsec router keys was added. ([#177])

New

* Added parsing and generation of local exception files defined in [RFC 8416]
  via the new `slurm` module, available if the `"slurm"` feature is
  enabled. ([#178])

[#175]: https://github.com/NLnetLabs/rpki-rs/pull/175
[#177]: https://github.com/NLnetLabs/rpki-rs/pull/177
[#178]: https://github.com/NLnetLabs/rpki-rs/pull/178
[RFC 8416]: https://tools.ietf.org/html/rfc8416
[_routecore_]: https://github.com/NLnetLabs/routecore


## 0.13.1

Released 2021-11-17.

No changes since 0.13.1-rc2.


## 0.13.1-rc2

Released 2021-11-10.

Other Changes

* ASPA: Switch to final content type OID. ([#173])

[#173]: https://github.com/NLnetLabs/rpki-rs/pull/173

## 0.13.1-rc1

Released 2021-11-05.

Other Changes

* ASPA: support empty sequences of provider ASes. ([#171])

[#171]: https://github.com/NLnetLabs/rpki-rs/pull/171


## 0.13.0

Released 2021-11-01.

Breaking Changes

* The minimal supported Rust version is now 1.47. ([#158])
* All methods of the `repository::crypto::signer::Signer` trait are now
  taking a `&self` (some required a `&mut self` before). ([#162])
* The subject name generated by `repository::crypto::keys::PublicKeyCn`
  is now the hex encoded key identifier rather then the full key to
  confirm with length requirements. As a side effect, the type is now
  static and copy. ([#165])

New

* Access methods for the signing time in signed objects and RTA
  multi-signed objects. ([#169])
* Experimental support for ASPA objects. ([#166])

[#158]: https://github.com/NLnetLabs/rpki-rs/pull/158
[#162]: https://github.com/NLnetLabs/rpki-rs/pull/162
[#166]: https://github.com/NLnetLabs/rpki-rs/pull/166
[#169]: https://github.com/NLnetLabs/rpki-rs/pull/169


## 0.12.2

Released 2021-08-02.

New

* Strict checking for address and prefix lengths in certificates, and for
  prefix and max-length in ROAs. ([#154], based on an error report by
  [@job])

[#154]: https://github.com/NLnetLabs/rpki-rs/pull/154
[@job]: https://github.com/job


## 0.12.1

Released 2021-07-26.

Bug Fixes

* `rtr`: Corrected the PDU type of the Cache Reset PDU from 7 to 8.
  ([#151])

[#151]: https://github.com/NLnetLabs/rpki-rs/pull/151


## 0.12.0

Released 2021-07-18.

Breaking

* Added the ability to create and write the various RRDP files. This
  results in various changes to the types for handling RRDP files.
  ([#144]) 

New

* Added a simple XML writer. ([#144])
* Add `uri::Https::{path, canonical_authority, as_slice}`. ([#147])

Bug Fixes

* Accept empty `<publish>` elements in RRDP snapshot and delta files.
  While publishing empty files doesn’t make all that much sense, the
  standard formally allows it, so we shouldn’t reject updates because of
  it. ([#148)]

[#144]: https://github.com/NLnetLabs/rpki-rs/pull/144
[#147]: https://github.com/NLnetLabs/rpki-rs/pull/147
[#148]: https://github.com/NLnetLabs/rpki-rs/pull/148


## 0.11.1

Released 2021-07-08.

This version was yanked 2021-07-18 and re-published as 0.12.0 because it
contained breaking changes.


## 0.11.0

Released 2021-05-17.

Breaking

* Restructured content by moving all modules related to processing RPKI
  repository objects to a new `repository` module. ([#119])
* Introduced features for selecting which parts of the crate are required.
  For the content previously included, these are: `repository` for
  processing of RPKI repository objects, `rrdp` for RRDP support, and
  `serde` for adding serde support to repository objects. ([#119])
* Restructured handling of rsync URIs: There is now only a single type
  `uri::Rsync` for both rsync module URIs and URIs below module level.
  The type `uri::RsyncModule` has been dropped. Instead, `uri::Rsync` now
  allows access to the URI’s content as a single bytes slice. ([#124])
* The `rrdp` module now provides access to object content via a reader
  rather then decoding it into a vec. In addition, `rrdp::DigestHex` has
  been renamed to the more clear `rrdp::Hash` and turned into a wrapper
  around a fixed-size array. ([#129])
* `SignedObject::process` and `Roa::process` now also return the EE
  certificate on success. ([#131])
* `RoaIpAddress` and `FriendlyRoaIpAddress` are now `Copy`. ([#131])
* Upgrade `bytes` and `tokio` to 1.0. ([#121])
* The minimum required Rust version is now 1.43. ([#121])

New

* New module `rtr`, enabled via the feature `rtr` that contains what was
  previously available via the separated `rpki-rtr` crate. ([#120])
* `ManifestHash` now allows access to its components via the `algorithm`
  and `as_slice` methods. ([#126]) It also implements `Hash`, `PartialEq`,
  and `Eq`. ([#128])
* `DigestAlgorithm` instances can now be created for the SHA-256 algorithm
  and values can be checked whether they in fact represent the SHA-256
  algorithm. Values now also provide the associated digest length via the
  new `digest_len` method. ([#126])
* Certificate and signed object validation (strictly speaking: inspection) now
  follow OpenSSL’s practice of refusing certificates with mismatching encoding
  of the signature algorithm inside and outside the signed portion.
  ([#130])

Bug Fixes

* `Validity::from_duration` now correctly deals with negative durations.
  ([#131])

Other Changes

[#119]: https://github.com/NLnetLabs/rpki-rs/pull/119
[#120]: https://github.com/NLnetLabs/rpki-rs/pull/120
[#121]: https://github.com/NLnetLabs/rpki-rs/pull/121
[#124]: https://github.com/NLnetLabs/rpki-rs/pull/124
[#126]: https://github.com/NLnetLabs/rpki-rs/pull/126
[#128]: https://github.com/NLnetLabs/rpki-rs/pull/128
[#129]: https://github.com/NLnetLabs/rpki-rs/pull/129
[#139]: https://github.com/NLnetLabs/rpki-rs/pull/130
[#131]: https://github.com/NLnetLabs/rpki-rs/pull/131


## 0.10.1

Released 2021-05-10.

New

* `resources::AsBlocks::difference` and `resources::IpBlocks::difference`.
  ([#138])

[#138]: https://github.com/NLnetLabs/rpki-rs/pull/138


## 0.10.0

Released 2020-10-07.

Breaking

* `crypto::key::PublicKeyFormat` has been changed into an enum in order to
  be able to deal with two different possible public key algorithms. It
  and `crypto::key::PublicKey` also received functions to determine
  whether the algorithms and keys are allowed in regular RPKI certificates
  or router certificates. ([#113])
* The type for RRDP serial numbers has been changed to `u64` from `usize`.
  This affects the various traits in the `rrdp` module. ([#111])
* `crl::CrlStore` has been deprecated. The new rules for manifest handling
  have clarified that there must only ever be one CRL for each CA. The
  `CrlStore` was designed to make it easier to deal with cases where there
  are multiple CRLs and is therefore not necessary any more. ([#112])
* The minimum required Rust version is now 1.42. ([#108])

New

* `cert::Cert` can now decode, inspect, and verify BGPSec router
  certificates. ([#113])
* Module `rta` for handling Resource Tagged Assertions. ([#108])
* `crypto::DigestAlgorithm::digest_file` allows calculating the digest
  value of an entire file.  ([#108])
* `IpBlock` can now be displayed via helper types to select IPv4 or IPv6.
  ([#108])
* `SignedObject::process` to validate generic signed objects and return
  their content on success. ([#108])
* The various steps in certificate validation are now available as
  separate methods. ([#108])
* New methods:
  * `resources::AsBlock::is_whole_range` ([#110)]
  * `resources::IpBlock::is_slash_zero` ([#110)]
  * `resources::IpBlocks::contains_block` and `intersects_block` ([#110)]
  * `roa::FriendlyRoaIpAddress::prefix` and `is_v4` ([#110)]

Bug Fixes

* Don’t refuse an rpkiNotify SIA in EE certificates in strict validation mode. 
  The spec is somewhat contradictory on whether they are allowed or now,
  so we should allow them. ([#105])
* Do not include a parameter to the algorithm identifier of the SHA-256
  digest algorithm. ([#109])

[#105]: https://github.com/NLnetLabs/rpki-rs/pull/105
[#108]: https://github.com/NLnetLabs/rpki-rs/pull/108
[#109]: https://github.com/NLnetLabs/rpki-rs/pull/109
[#110]: https://github.com/NLnetLabs/rpki-rs/pull/110
[#111]: https://github.com/NLnetLabs/rpki-rs/pull/111
[#112]: https://github.com/NLnetLabs/rpki-rs/pull/112
[#113]: https://github.com/NLnetLabs/rpki-rs/pull/113


## 0.9.2

New

* The new method `Tal::prefer_https` reorders the URIs of a TAL so that the
  HTTPS URIs appear first. ([#106])

[#106]: https://github.com/NLnetLabs/rpki-rs/pull/106


## 0.9.1

New

* `Tal`s can now be created with an explicit name for their `TalInfo`
  instead of deriving the name from the path. ([#102)]
* All types from the `uri` module now have a `authority` method that provides
  access to the authority portion of the URI (a.k.a., the hostname).
  [(#103)]
* All types from the `uri` module now have a method `unshare` that causes
  to value to use its own memory, possibly freeing up the shared memory
  block they were taken out of earlier and saving memory. [(#103)]

Dependencies

* Update `base64` to 0.12. ([#101])
* Dropped dependency on `unwrap` and `derive_more`. ([#101])

[#101]: https://github.com/NLnetLabs/rpki-rs/pull/101
[#102]: https://github.com/NLnetLabs/rpki-rs/pull/102
[#103]: https://github.com/NLnetLabs/rpki-rs/pull/102


## 0.9.0

Breaking

* The minimum supported Rust version is now 1.40.0. ([#96])
* The crate now requires ring 0.16. ([#96])

Bug Fixes

* Fix `Time::years_from_now` to work on February 29. ([#95], thanks to
  [@dadepo]).

Dependencies

* Upgrade to bytes 0.5 and bcder 0.5. ([#99])

[#95]: https://github.com/NLnetLabs/rpki-rs/pull/95
[#96]: https://github.com/NLnetLabs/rpki-rs/pull/96
[#99]: https://github.com/NLnetLabs/rpki-rs/pull/99
[@dadepo]: https://github.com/dadepo


## 0.8.3

Bug Fixes

* Fix an issue in resource range calculation that could result in a range
  added in parts being encoded in multiple ranges. [(#93)]

[(#93)]: https://github.com/NLnetLabs/rpki-rs/pull/93


## 0.8.2

Bug Fixes

* Fix trimming of large resource sets. [(#91)]
* Fix creation of IPv4 resources from strings. [(#91)]

[(#91)]: https://github.com/NLnetLabs/rpki-rs/pull/91


## 0.8.1

New

* `uri::Https::join` [(#87)]

Bug Fixes

* Fix order of signed attributes in created signed objects. (New versions
  of Bouncy Castle insist on that.) [(#88)]

[(#87)]: https://github.com/NLnetLabs/rpki-rs/pull/87
[(#88)]: https://github.com/NLnetLabs/rpki-rs/pull/88


## 0.8.0

Breaking

* Encoding of `x509::Time` values changed since in some cases it needs to
  encode as either UTCTime or GeneralizedTime depending on the year. Thus,
  there is no simple `encode` method anymore but rather, there now is
  `encode_utc_time`, `encode_generalized_time`, or `encode_varied` to make
  the choice explicit. [(#84)]

Bug Fixes

* Stop refusing to make IPv6-only ROAs (this wasn’t on purpose, honest).
  [(#82)]
* Empty `IpBlocks` and `AsBlocks` where equal to everything. [(#83)]
* Don’t include the values that are at their default value in the DER
  encoding. [(#85)]

[(#82)]: https://github.com/NLnetLabs/rpki-rs/pull/82
[(#83)]: https://github.com/NLnetLabs/rpki-rs/pull/83
[(#84)]: https://github.com/NLnetLabs/rpki-rs/pull/84
[(#85)]: https://github.com/NLnetLabs/rpki-rs/pull/85


## 0.7.0

Breaking

* Dot segments (‘.’ and ‘..’) and empty segments (except for the final
  segment) are not allowed anymore in rsync URIs and will lead to URIs being
  rejected. The `uri::Error`  enum has received new variants for these cases.
  [(#77)]

New

* Added access to signing time and binary signing time in signed object
  builder. [(#80)]

Bug Fixes

* Fixed a decoding and encoding error in manifests’ version field which
  caused certain manifests (which don’t seem to be existing in the wild 
  currently) to be rejected and produced manifests to be invalid. [(#78)]
* Don’t include empty address families in a produced ROA. [(#79)]

Other Changes

* Optional versions are not included in encoded ROAs and manifests
  anymore. This fixes some interoperability issues. [(#78)]

[(#77)]: https://github.com/NLnetLabs/rpki-rs/pull/77
[(#78)]: https://github.com/NLnetLabs/rpki-rs/pull/78
[(#79)]: https://github.com/NLnetLabs/rpki-rs/pull/79
[(#80)]: https://github.com/NLnetLabs/rpki-rs/pull/80


## 0.6.0

Breaking

* Hashes in the `rrdp` module are now of a new type `DigestHex` and are
  automatically converted from their hex representation. [(#62)]
* Removed `uri::Http`. [(#63)]
* `tal::Tal::uris` now returns an iterator over `tal::TalUri`s, which can
  be either an rsync or HTTPS URI. [(#63)]
* Removed the ARIN tal workaround. [(#63)]
* Removed the `to_string` methods from URI types as these are available
  via the `ToString` trait which is implemented via `Display`. [(#67)]
* Renamed `IpBlocks::contains` to `IpBlocks::contains_roa`. [(#72)]

New

* Add set operations `union`, `intersection`, and `contains` to `IpBlocks`
  and `AsBlocks`. [(#72)]
* Add various useful impls of `From` for `x509::Time`. [(#69)]

Bug Fixes

* Various improvements to the RRDP implementation. [(#62)]
* Fix a endless loop and an off-by-one error in Chain::trim. [(#64)]
* The `version` field of a ROA’s `RouteOriginAttestation` structure was
  parsed and constructed as implicitly tagged whereas the standard demands
  explicit tagging. This would have lead to a parse error for all ROAs
  that actually contain the (optional) version field. [(#70)]
* Fix encoding of CRLs. [(#73)]

[(#62)]: https://github.com/NLnetLabs/rpki-rs/pull/62
[(#63)]: https://github.com/NLnetLabs/rpki-rs/pull/63
[(#64)]: https://github.com/NLnetLabs/rpki-rs/pull/64
[(#67)]: https://github.com/NLnetLabs/rpki-rs/pull/67
[(#69)]: https://github.com/NLnetLabs/rpki-rs/pull/69
[(#70)]: https://github.com/NLnetLabs/rpki-rs/pull/70
[(#73)]: https://github.com/NLnetLabs/rpki-rs/pull/73


## 0.5.0

Breaking

* Moved `x509::KeyIdentifier` to `crypto::key::KeyIdentifier`. It also
  contains a byte array and is `Copy`. Subsequently,
  `Cert::subject_key_identifier` and `Cert::authority_key_identifier`
  return values instead of references now. [(#51)]
* Explicitly set issuer name in `SignedObjectBuilder`. Drop `cert`
  argument from `SignedObjectBuilder::finalize`, `RoaBuilder::finalize`,
  and `Manifest::finalize`. [(#54)]

New

* Add `CrlEntry::new` so these can actually be created. [(#49)]
* `Manifest` now derefs to `ManifestContent` which adds accessors for its
  attributes. `Manifest` also allows access to the EE certificate via the
  `cert` method. [(#50)].
* Implement serialization for `crypto::keys::KeyIdentifier`,
  `x509::Serial`, `x509::Time`, and `x509::Validity`. [(#51)]
* Add `impl Sub<Duration> for Time`. [(#56)]
* Add `mkrpki`, a command line tool for creating RPKI objects. [(#54)]
* Parse, validate, construct, (de-)serialize `Csr`. [(#58)]
* Parse decimal string format used by RFC6492 for `AsId`. [(#60)]

Bug Fixes

* IP address prefixes (`resources::Prefix`) were encoded wrongly if their
  length was not divisible by 8. ([#55)]

Dependencies

* Update *ring* to 0.14. [(#53)]
* Update *base64* to 0.10. [(#57)]


[(#49)]: https://github.com/NLnetLabs/rpki-rs/pull/49
[(#50)]: https://github.com/NLnetLabs/rpki-rs/pull/50
[(#51)]: https://github.com/NLnetLabs/rpki-rs/pull/51
[(#53)]: https://github.com/NLnetLabs/rpki-rs/pull/53
[(#54)]: https://github.com/NLnetLabs/rpki-rs/pull/54
[(#55)]: https://github.com/NLnetLabs/rpki-rs/pull/55
[(#56)]: https://github.com/NLnetLabs/rpki-rs/pull/56
[(#57)]: https://github.com/NLnetLabs/rpki-rs/pull/57


## 0.4.0

Breaking

* The minimum supported Rust version is now 1.34.0. [(#34)]
* Restructured how certificate’s SubjectAccessInfo is parsed and accessed.
  It now keeps the first mandatory URI of the four relevant access methods
  readily available. [(#34)]
* `Cert` has completely changed, `CertBuilder` is gone and has been
  replaced by `TbsCert` which can be used for building. [(#39)]
* Similarly, `Crl` has completely changed, `CrlBuilder` is gone and has been
  replaced by `TbsCertList` which can be used for building. [(#39)]
* How `SignedObject`, `Manifest`, and `Roa` are being built has completely
  changed. [(#39)]
* `crl::Crl`, `x509::Name`, `x509::SignedData`: `encode` renamed to
  `encode_ref` to comply with standard naming scheme. [(#39)]
* `DigestAlgorithm`, `PublicKeyFormat`, and `SignatureAlgorithm` are not
  unit structs anymore. They impl `Default` which should be used to get
  the recommended (read: only available) values. This is so we can
  transparently change them into enums later on if necessary. [(#39)]
* `cert::Validity` is now `Copy` and isn’t returned or used by reference
  anymore. [(#39)]
* `Signer` has gained another mandatory method `rand` that can be used to
  generate random data. [(#41)]
* `Crl::next_update` field is now mandatory as per RFC 5280. [(#44)]

New

* Conversion from strings and formatting for the various forms of IP
  and AS resources. [(#32)]
* `uri::Rsync` and `uri::Https` now compare the authority part ignoring
  ASCII-case. [(#34)]
* New modules `xml` with support for XML parsing and `rrdp` with support
  for RRDP parsing. [(#34)]
* Implement *serde* traits for URI types. [(#37)]
* Implement *serde* traits, equality comparison, `FromStr` and `Display`
  for resources. [(#38)]
* New constant size type `Serial` wrapping serial numbers. [(#39)]
* Added `serde` traits for certificates, CRLs, manifests, and ROAs via a
  base64 encoded string. [(#42)]
* More convenience for dealing with `x509::Time`. [(#43)]

Bug Fixes

* Add `CertBuilder::ca_repository` for the CA Repository Subject
  Information Access value in order to be able to build valid CA
  certificates. [(#34)]
* Fix `uri::Https::encode_general_name` and `uri::Https::encode_general_name`
  to not wrap the URI in a sequence. [(#39)]


[(#32)]: https://github.com/NLnetLabs/rpki-rs/pull/32
[(#34)]: https://github.com/NLnetLabs/rpki-rs/pull/34
[(#37)]: https://github.com/NLnetLabs/rpki-rs/pull/37
[(#38)]: https://github.com/NLnetLabs/rpki-rs/pull/38
[(#41)]: https://github.com/NLnetLabs/rpki-rs/pull/41
[(#42)]: https://github.com/NLnetLabs/rpki-rs/pull/42
[(#43)]: https://github.com/NLnetLabs/rpki-rs/pull/43
[(#44)]: https://github.com/NLnetLabs/rpki-rs/pull/44


## 0.3.3

Bug Fixes

* Fix an unwrap on `Option` in `Chain::is_encompassed` when the other
  chain ends before this block. [(#30)]

[(#30)]: https://github.com/NLnetLabs/rpki-rs/pull/30


## 0.3.2

Dependencies

* Require *bcder* of at least 0.2.1. This was required already but not
  reflected in `Cargo.toml`.


## 0.3.1

New

* `SignedObject::take_from` will now return a malformed error if the
  certificate in the signed object is of any other choice than a plain
  certificate. This was a not implemented error before.
* `RoaBuilder` for making ROAs. [(#25)]
* `ManifestBuilder` for making manifests. [(#26)]

Bug Fixes

* Decoding manifest and ROAs now checks that the content type field in the
  signed object has the correct object identifier. [(#27)]


[(#25)]: https://github.com/NLnetLabs/rpki-rs/pull/25
[(#26)]: https://github.com/NLnetLabs/rpki-rs/pull/26
[(#27)]: https://github.com/NLnetLabs/rpki-rs/pull/27


## 0.3.0

Breaking Changes

* New module `crypto` includes the now removed module `signer` and all
  crypto-related types. The latter have been re-designed as well.

* Resource handling in modules `asres` and `ipres` entirely redesigned
  and moved to a shared `resources` module. [(#17)]

* IP resources in `Cert` and `ResourceCert` broken up into `v4_resources`
  and `v6_resources` handled independently. [(#17)]

* `roa::RoaStatus::Valid` now contains the complete resource certificate
  of the ROA. This change is reflected in the methods of
  `roa::RouteOriginAttestation` that deal with the ROA status.

* `uri::Rsync::from_str` and `uri::Http::from_str` moved to `FromStr`
  implementations. [(#21)]

* `uri::Scheme::to_string` replaced with `into_string`. [(#21)]

*  Drop use of _failure_ crate. Error types now provide a `Display`
   implementation only. [(#22)]


New

* `DigestAlgorithm` allows digesting, `PublicKeyFormat` allows checking
  signatures.

* `cert::CertBuilder` for making certificates. [(#16)]

* `uri::Rsync::relative_to` for finding a relative path.

* Added methods:

  * `cert::ResourceCertificate::into_tal`, `signed_object_uri`,
    `validity`.

  * `cert::Validity::not_before` and `not_after`,

  * `Manifest::is_stale` and `Crl::is_stale`. [(#19)]

  * `uri::Rsync::is_parent`.

* `x509::Time` now derefs to `chrono::DateTime<chrono::Utc>`.


[(#16)]: https://github.com/NLnetLabs/rpki-rs/pull/16
[(#17)]: https://github.com/NLnetLabs/rpki-rs/pull/17
[(#19)]: https://github.com/NLnetLabs/rpki-rs/pull/19
[(#21)]: https://github.com/NLnetLabs/rpki-rs/pull/21
[(#22)]: https://github.com/NLnetLabs/rpki-rs/pull/22
[(#23)]: https://github.com/NLnetLabs/rpki-rs/pull/23


## 0.2.0

Breaking Changes

* `cert::Cert::validate_ta`: new argument for the new `tal::TalInfo` struct
  containing information about the TAL this trust anchor is based on.

New

* `cert::ResourceCert` now provides information about the trust anchor
  this certificate is derived from. This can be used to present the trust
  anchor name in validated output.

  The name will be based on the stem of the file name of the TAL file.

* `roa::RouteOriginAttestation`` now has a `status` function that returns
  a reference to a `RoaStatus` enum with information about the ROA’s
  status.

* `Crl` can now cache the list of serials speeding up its `contain`
  function from O(n) to O(1)~ at the price of preparing a hash set.

* `Manifest` can now tell you how many files there are.

* `cert::ext::UriGeneralName` now implements `Display`.


## 0.1.0

Initial public release.
<|MERGE_RESOLUTION|>--- conflicted
+++ resolved
@@ -37,20 +37,12 @@
     CSRs into a newtype around the wrapping capture.
   * Add missing functionality to `TbsCert` and `CertBuilder` to be able to
     generate router certificates.
-<<<<<<< HEAD
-* Completely redesigned error handling ([#211])
-  * Switch decoding errors to the new errors defined in bcder 0.7.
-  * Rename `rpki::crypto::VerificationError` to `SignatureVerificationError`
-    for better clarity.
-  * Introduce a number of new error types for specific validation issues.
-=======
 * Completely redesigned error handling ([#211]):
   * Switch decoding errors to the new errors defined in bcder 0.7.
   * Define dedicated error types for the inspection and verification
     phases of object validation with `ValidationError` an umbrella type
     for all three phases.
   * All errors now format into an explanation of the issue.
->>>>>>> 3bd3a064
 * In the `repository` module, renamed various methods from `validate_*` to
   either `inspect_*` or `verify_*` for consistency. ([#211])
 
