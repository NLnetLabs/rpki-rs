--- conflicted
+++ resolved
@@ -7,6 +7,10 @@
 
 
 New
+
+* `SignedObject::take_from` will now return a malformed error if the
+  certificate in the signed object is of any other choice than a plain
+  certificate. This was a not implemented error before.
 
 
 Bug Fixes
@@ -61,14 +65,7 @@
 
   * `uri::Rsync::is_parent`.
 
-<<<<<<< HEAD
-* `SignedObject::take_from` will now return a malformed error if the
-  certificate in the signed object is of any other choice than a plain
-  certificate. This was a not implemented error before.
-
-=======
 * `x509::Time` now derefs to `chrono::DateTime<chrono::Utc>`.
->>>>>>> c7ba91f2
 
 
 [(#16)]: https://github.com/NLnetLabs/rpki-rs/pull/16
